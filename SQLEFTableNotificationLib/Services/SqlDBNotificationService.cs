﻿using SQLEFTableNotification.Delegates;
using SQLEFTableNotification.Interfaces;
using SQLEFTableNotification.Models;
using System.Collections.Generic;
using System.Linq;
using System.Text;
using System.Threading.Tasks;
using System;

namespace SQLEFTableNotification.Services
{
    /// <summary>
    /// Monitor table record changes at specified interval and notify changes to subscriber.
    /// </summary>
    /// <typeparam name="TChangeTableEntity"></typeparam>
    public class SqlDBNotificationService<TChangeTableEntity> : IDBNotificationService<TChangeTableEntity>, IDisposable where TChangeTableEntity : class, new()
    {
        /// <summary>
        /// Refer articles https://www.mssqltips.com/sqlservertip/6762/sql-server-change-tracking-track-columns-updated/
        /// </summary>

        #region members
<<<<<<< HEAD
    private const string Sql_CurrentVersion = @"SELECT ISNULL(CHANGE_TRACKING_CURRENT_VERSION(), 0) as VersionCount";
    // Now includes context filter
    private const string Sql_TrackingOnChangeTable = @"SELECT ct.* FROM CHANGETABLE(CHANGES {0},{1}) ct WHERE ct.SYS_CHANGE_VERSION <= {2} AND (ct.SYS_CHANGE_CONTEXT IS NULL OR ct.SYS_CHANGE_CONTEXT <> @ChangeContext)";
    private readonly string _changeContextName;
        private long _currentVersion;
=======
        private const string Sql_CurrentVersion = @"SELECT ISNULL(CHANGE_TRACKING_CURRENT_VERSION(), 0) as VersionCount";
        private const string Sql_TrackingOnChangeTable = @"SELECT ct.* FROM CHANGETABLE(CHANGES {0},{1}) ct WHERE  ct.SYS_CHANGE_VERSION <= {2}";
        private readonly string _changeContextName;
        private long _currentVersion = -1L;
>>>>>>> e5fb9b1f
        private ScheduledJobTimer _timer;
        private readonly TimeSpan _period;
        private readonly IChangeTableService<TChangeTableEntity> _changeTableService;
        private readonly string _tableName;
        private int _errorCount = 0;
        private readonly string? _connectionString = null;

        //private List<TableInfo> _model;
        #endregion

        #region Events
        public event Delegates.ErrorEventHandler OnError;

        public event ChangedEventHandler<TChangeTableEntity> OnChanged;

        //public event StatusEventHandler OnStatusChanged;
        #endregion

        #region Constructor
        /// <summary>
        /// Constructor
        /// </summary>
        /// <param name="tableName">database table name to monitor</param>
        /// <param name="connectionString">database connection string with credentials</param>
        /// <param name="changeTableService">ChangeTableService which can read data from database.</param>
        /// <param name="version">Specify initial SYS_CHANGE_VERSION</param>
        /// <param name="period">Specify interval</param>
        /// <param name="recordIdentifier">record identifier to avoid database changes for own(not implemented).</param>
        public SqlDBNotificationService(string tableName, string connectionString, IChangeTableService<TChangeTableEntity> changeTableService, long version = -1L, TimeSpan? period = null, string recordIdentifier = "WMWebAPI")
        {
            _changeContextName = recordIdentifier;
            _currentVersion = version;
            _period = period.GetValueOrDefault(TimeSpan.FromSeconds(60D));
            _changeTableService = changeTableService;
            _tableName = tableName;
            _errorCount = 0;
            _connectionString = connectionString;
        }

        private async Task<long> QueryCurrentVersion()
        {
            return await _changeTableService.GetRecordCount(Sql_CurrentVersion);
        }
        #endregion
        private async Task SqlDBNotificationService_OnError(object sender, Models.ErrorEventArgs e)
        {
            if (OnError != null)
                OnError(sender, e);
        }

        private async Task SqlDBNotificationService_OnChanged(object sender, RecordChangedEventArgs<TChangeTableEntity> e)
        {
            if (OnChanged != null)
                OnChanged(sender, e);
        }

        public void Dispose()
        {

        }

        public async Task StartNotify()
        {
            _errorCount = 0;
            _currentVersion = _currentVersion == -1L ? await QueryCurrentVersion() : _currentVersion;
            _timer = new ScheduledJobTimer(JobContent, _period);
            _timer.Start();

        }

        private void EnableChangeTracking()
        {
            //Execute Query or stored procedure to enable change tracking on database and table level.
        }

        public async Task StopNotify()
        {
            await Task.Run(() => _timer.Stop());
        }

        private async void JobContent(object state)
        {
            try
            {
                long lastVersion = await QueryCurrentVersion();
                if (_currentVersion == lastVersion)
                {
                    return;
                }

                var buffer = new StringBuilder();

                var commandText = string.Format(Sql_TrackingOnChangeTable, _tableName, _currentVersion, lastVersion);
                // Pass the context as a parameter to filter out changes from this system
                var records = await _changeTableService.GetRecordsWithContext(commandText, _changeContextName);
                if (records != null && records.Count > 0)
                {
                    RecordChangedEventArgs<TChangeTableEntity> recordChangedEventArgs = new RecordChangedEventArgs<TChangeTableEntity>(records);// obj);
                    await SqlDBNotificationService_OnChanged(this, recordChangedEventArgs);
                }
                _currentVersion = lastVersion;
            }
            catch (Exception ex)
            {
                await SqlDBNotificationService_OnError(this, new Models.ErrorEventArgs(ex));
                _errorCount++;
            }
            finally
            {
                if (_errorCount > 20)
                {
                    _timer.Stop();
                    await SqlDBNotificationService_OnError(this, new Models.ErrorEventArgs(new Exception($"Stopped monitoring for {_connectionString}:{_tableName}")));
                }
                //do nothing.
            }
        }
    }
}<|MERGE_RESOLUTION|>--- conflicted
+++ resolved
@@ -20,18 +20,11 @@
         /// </summary>
 
         #region members
-<<<<<<< HEAD
-    private const string Sql_CurrentVersion = @"SELECT ISNULL(CHANGE_TRACKING_CURRENT_VERSION(), 0) as VersionCount";
-    // Now includes context filter
-    private const string Sql_TrackingOnChangeTable = @"SELECT ct.* FROM CHANGETABLE(CHANGES {0},{1}) ct WHERE ct.SYS_CHANGE_VERSION <= {2} AND (ct.SYS_CHANGE_CONTEXT IS NULL OR ct.SYS_CHANGE_CONTEXT <> @ChangeContext)";
-    private readonly string _changeContextName;
-        private long _currentVersion;
-=======
+
         private const string Sql_CurrentVersion = @"SELECT ISNULL(CHANGE_TRACKING_CURRENT_VERSION(), 0) as VersionCount";
         private const string Sql_TrackingOnChangeTable = @"SELECT ct.* FROM CHANGETABLE(CHANGES {0},{1}) ct WHERE  ct.SYS_CHANGE_VERSION <= {2}";
         private readonly string _changeContextName;
         private long _currentVersion = -1L;
->>>>>>> e5fb9b1f
         private ScheduledJobTimer _timer;
         private readonly TimeSpan _period;
         private readonly IChangeTableService<TChangeTableEntity> _changeTableService;
